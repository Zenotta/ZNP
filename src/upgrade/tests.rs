--- conflicted
+++ resolved
@@ -446,12 +446,7 @@
         }
 
         let raft_len = upgrade_cfg.raft_len;
-        let expected_count =
-<<<<<<< HEAD
-            STORAGE_DB_V0_3_0_INDEXES.len() + extra_blocks * (miner_nodes.len() + 1);
-=======
-            tests_last_version_db::STORAGE_DB_V0_2_0.len() + extra_blocks * (1 + 1);
->>>>>>> cedfa34e
+        let expected_count = STORAGE_DB_V0_3_0_INDEXES.len() + extra_blocks * (1 + 1);
         assert_eq!(actual_count, vec![expected_count; raft_len]);
         assert_eq!(actual_last_bnum, vec![Some(expected_block_num); raft_len]);
     }
@@ -692,20 +687,6 @@
         compute_partition_full_size: 1,
         compute_unicorn_fixed_param: get_test_common_unicorn(),
         passphrase: WALLET_PASSWORD.to_owned(),
-<<<<<<< HEAD
-=======
-        db_cfg: DbCfg::ComputeBlockToMine,
-    }
-}
-
-fn cfg_upgrade_no_block() -> UpgradeCfg {
-    UpgradeCfg {
-        raft_len: 1,
-        compute_partition_full_size: 1,
-        compute_unicorn_fixed_param: get_test_common_unicorn(),
-        passphrase: WALLET_PASSWORD.to_owned(),
-        db_cfg: DbCfg::ComputeBlockInStorage,
->>>>>>> cedfa34e
     }
 }
 
