use crate::db_utils::SimpleDbSpec;
use serde::{Deserialize, Deserializer, Serialize, Serializer};
use std::collections::{BTreeMap, BTreeSet};

pub mod constants {
    pub const NETWORK_VERSION: u32 = 2;
    pub const NETWORK_VERSION_SERIALIZED: Option<&[u8]> = Some(b"2");
    pub const DB_PATH: &str = "src/db/db";
    pub const WALLET_PATH: &str = "src/wallet/wallet";
}

pub mod naom {
    use super::*;

    //
    // Block
    //
    pub type UtxoSet = BTreeMap<OutPoint, TxOut>;
    pub type PublicKey = Vec<u8>;
    pub type SecretKey = Vec<u8>;
    pub type Signature = Vec<u8>;
    pub type Nonce = Vec<u8>;
    pub type Salt = Vec<u8>;

    #[derive(Clone, Debug, Serialize, Deserialize)]
    pub struct Block {
        pub header: BlockHeader,
        pub transactions: Vec<String>,
    }

    #[derive(Clone, Debug, Serialize, Deserialize)]
    pub struct BlockHeader {
        pub version: u32,
        pub bits: usize,
        pub nonce_and_mining_tx_hash: (Vec<u8>, String),
        pub b_num: u64,
        pub seed_value: Vec<u8>, // for commercial
        pub previous_hash: Option<String>,
        pub txs_merkle_root_and_hash: (String, String),
    }

    //
    // Transaction
    //

    #[derive(Clone, Debug, Eq, PartialEq, Serialize, Deserialize)]
    pub struct Transaction {
        pub inputs: Vec<TxIn>,
        pub outputs: Vec<TxOut>,
        pub version: usize,
        pub druid_info: Option<DdeValues>,
    }

    #[derive(Clone, Debug, Eq, PartialEq, Serialize, Deserialize)]
    pub struct DdeValues {
        pub druid: String,
        pub participants: usize,
        pub expectations: Vec<DruidExpectation>,
    }

    #[derive(Clone, Debug, Eq, PartialEq, Serialize, Deserialize)]
    pub struct DruidExpectation {
        pub from: String,
        pub to: String,
        pub asset: Asset,
    }

    //
    // TxIn
    //

    #[derive(Clone, Debug, Eq, PartialEq, Serialize, Deserialize)]
    pub struct TxIn {
        pub previous_out: Option<OutPoint>,
        pub script_signature: Script,
    }

    #[derive(Clone, Debug, Eq, PartialEq, Hash, Ord, PartialOrd, Serialize, Deserialize)]
    pub struct OutPoint {
        pub t_hash: String,
        pub n: i32,
    }

    #[derive(Clone, Debug, PartialOrd, Eq, PartialEq, Serialize, Deserialize)]
    pub struct Script {
        pub stack: Vec<StackEntry>,
    }

    #[derive(Debug, Clone, Eq, PartialEq, PartialOrd, Serialize, Deserialize)]
    pub enum StackEntry {
        Op(OpCodes),
        Signature(Signature),
        PubKey(PublicKey),
        PubKeyHash(String),
        Num(usize),
        Bytes(String),
    }

    /// Ops code for stack scripts
    #[allow(non_camel_case_types, clippy::upper_case_acronyms)]
    #[derive(Debug, Clone, Copy, PartialEq, Eq, PartialOrd)]
    pub enum OpCodes {
        OP_DUP = 0x2b,
        OP_HASH256 = 0x5d,
        OP_EQUALVERIFY = 0x3d,
        OP_CHECKSIG = 0x5f,
        OP_CREATE = 0x6d,
        OP_HASH256_V0 = 0x6e,
        OP_HASH256_TEMP = 0x6f,
    }

    impl Serialize for OpCodes {
        fn serialize<S: Serializer>(&self, s: S) -> Result<S::Ok, S::Error> {
            (*self as u32).serialize(s)
        }
    }

    impl<'a> Deserialize<'a> for OpCodes {
        fn deserialize<D: Deserializer<'a>>(deserializer: D) -> Result<Self, D::Error> {
            let value: u32 = Deserialize::deserialize(deserializer)?;
            match value {
                0x2b => Ok(Self::OP_DUP),
                0x5d => Ok(Self::OP_HASH256),
                0x3d => Ok(Self::OP_EQUALVERIFY),
                0x5f => Ok(Self::OP_CHECKSIG),
                0x6d => Ok(Self::OP_CREATE),
                0x6e => Ok(Self::OP_HASH256_V0),
                0x6f => Ok(Self::OP_HASH256_TEMP),
                v => Err(serde::de::Error::custom(format!(
                    "Unkown OpCodes x{:02X}",
                    v
                ))),
            }
        }
    }

    //
    // TxOut
    //

    #[derive(Clone, Debug, Eq, PartialEq, Serialize, Deserialize)]
    pub struct TxOut {
        pub value: Asset,
        pub locktime: u64,
        pub drs_block_hash: Option<String>,
        pub script_public_key: Option<String>,
    }

    #[derive(Deserialize, Serialize, Debug, Clone, Eq, PartialEq)]
    pub enum Asset {
        Token(TokenAmount),
        Data(DataAsset),
        Receipt(ReceiptAsset),
    }

    #[derive(Deserialize, Serialize, Debug, Clone, Eq, PartialEq)]
    pub struct ReceiptAsset {
        pub amount: u64,
        pub drs_tx_hash: Option<String>,
    }

    #[derive(
        Deserialize, Serialize, Default, Debug, Copy, Clone, Eq, PartialEq, PartialOrd, Ord,
    )]
    pub struct TokenAmount(pub u64);

    #[derive(Deserialize, Serialize, Debug, Clone, Eq, PartialEq, Ord, PartialOrd)]
    pub struct DataAsset {
        pub data: Vec<u8>,
        pub amount: u64,
    }
}

pub mod interfaces {
    use super::naom::{Block, Transaction};
    use super::*;

    #[derive(Clone, Debug, Serialize, Deserialize)]
    pub struct StoredSerializingBlock {
        pub block: Block,
    }

    #[derive(Default, Serialize, Deserialize, Clone, Debug, PartialEq, Eq)]
    pub struct BlockStoredInfo {
        pub block_hash: String,
        pub block_num: u64,
        pub nonce: Vec<u8>,
        pub mining_transactions: BTreeMap<String, Transaction>,
        pub shutdown: bool,
    }
}

pub mod raft_store {
    pub const HARDSTATE_KEY: &str = "HardStateKey";
    pub const SNAPSHOT_DATA_KEY: &str = "SnaphotDataKey";
    pub const SNAPSHOT_META_KEY: &str = "SnaphotMetaKey";
    pub const ENTRY_KEY: &str = "EntryKey";
    pub const LAST_ENTRY_KEY: &str = "LastEntryKey";
}

pub mod compute {
    use super::*;

    /// Key for local miner list
    pub const REQUEST_LIST_KEY: &str = "RequestListKey";
    pub const USER_NOTIFY_LIST_KEY: &str = "UserNotifyListKey";
    pub const RAFT_KEY_RUN: &str = "RaftKeyRun";

    /// Database columns
    pub const DB_COL_INTERNAL: &str = "internal";
    pub const DB_COL_LOCAL_TXS: &str = "local_transactions";

    // New but compatible with 1.0
    pub const DB_SPEC: SimpleDbSpec = SimpleDbSpec {
        db_path: constants::DB_PATH,
        suffix: ".compute",
        columns: &[DB_COL_INTERNAL, DB_COL_LOCAL_TXS],
    };
}

pub mod compute_raft {
    use super::block_pipeline::*;
    use super::naom::*;
    use super::unicorn::UnicornFixedParam;
    use super::*;

    // Only serialize the UtxoSet
    pub type TrackedUtxoSet = UtxoSet;

    // New but compatible with 0.2.0
    pub const DB_SPEC: SimpleDbSpec = SimpleDbSpec {
        db_path: constants::DB_PATH,
        suffix: ".compute_raft",
        columns: &[],
    };

    /// Stub AccumulatingBlockStoredInfo that should not be present in upgrade
    #[derive(Clone, Debug, Serialize, Deserialize)]
    pub struct AccumulatingBlockStoredInfo {}

    #[derive(Clone, Debug, Serialize, Deserialize)]
    pub enum SpecialHandling {
        Shutdown,
        FirstUpgradeBlock,
    }

    /// All fields that are consensused between the RAFT group.
    /// These fields need to be written and read from a committed log event.
    #[derive(Clone, Debug, Serialize, Deserialize)]
    pub struct ComputeConsensused {
        pub unanimous_majority: usize,
        pub sufficient_majority: usize,
        pub partition_full_size: usize,
        pub unicorn_fixed_param: UnicornFixedParam,
        pub tx_pool: BTreeMap<String, Transaction>,
        pub tx_druid_pool: Vec<BTreeMap<String, Transaction>>,
        pub tx_current_block_previous_hash: Option<String>,
        pub tx_current_block_num: Option<u64>,
        pub current_block: Option<Block>,
        pub current_block_tx: BTreeMap<String, Transaction>,
        pub initial_utxo_txs: Option<BTreeMap<String, Transaction>>,
        pub utxo_set: TrackedUtxoSet,
        pub current_block_stored_info:
            BTreeMap<Vec<u8>, (AccumulatingBlockStoredInfo, BTreeSet<u64>)>,
        pub last_committed_raft_idx_and_term: (u64, u64),
        pub current_circulation: TokenAmount,
        pub block_pipeline: MiningPipelineInfo,
        pub current_reward: TokenAmount,
        pub last_mining_transaction_hashes: Vec<String>,
        pub special_handling: Option<SpecialHandling>,
    }
}

pub mod unicorn {
    use super::*;
    use crate::utils::rug_integer;
    use rug::Integer;

    #[derive(Debug, Clone, Serialize, Deserialize, Eq, PartialEq)]
    pub struct Unicorn {
        pub iterations: u64,
        pub security_level: u32,
        #[serde(with = "rug_integer")]
        pub seed: Integer,
        #[serde(with = "rug_integer")]
        pub modulus: Integer,
    }

    #[derive(Debug, Clone, Serialize, Deserialize, Eq, PartialEq)]
    pub struct UnicornFixedParam {
        pub modulus: String,
        pub iterations: u64,
        pub security: u32,
    }

    #[derive(Debug, Clone, Serialize, Deserialize, Eq, PartialEq)]
    pub struct UnicornInfo {
        pub unicorn: Unicorn,
        pub g_value: String,
        #[serde(with = "rug_integer")]
        pub witness: Integer,
    }
}

pub mod block_pipeline {
    use std::net::SocketAddr;

    use super::naom::*;
    use super::unicorn::UnicornInfo;
    use super::*;

    /// Different states of the mining pipeline
    #[derive(Debug, Clone, Serialize, Deserialize, PartialEq, Eq, PartialOrd, Ord)]
    pub enum MiningPipelineStatus {
        Halted,
        ParticipantOnlyIntake,
        AllItemsIntake,
    }

    /// Participants collection (unsorted: given order, and lookup collection)
    #[derive(Debug, Clone, Serialize, Deserialize, PartialEq, Eq, PartialOrd, Ord)]
    pub struct Participants {
        unsorted: Vec<SocketAddr>,
        lookup: BTreeSet<SocketAddr>,
    }

    #[derive(Debug, Clone, Eq, PartialEq, Serialize, Deserialize)]
    pub struct WinningPoWInfo {
        pub nonce: Vec<u8>,
        pub mining_tx: (String, Transaction),
        pub p_value: u8,
        pub d_value: u8,
    }

    /// Rolling info particular to a specific mining pipeline
    #[derive(Debug, Clone, Serialize, Deserialize)]
    pub struct MiningPipelineInfo {
        pub participants: BTreeMap<u64, Participants>,
        pub empty_participants: Participants,
        pub last_winning_hashes: BTreeSet<String>,
        pub all_winning_pow: Vec<(SocketAddr, WinningPoWInfo)>,
        pub unicorn_info: UnicornInfo,
        pub winning_pow: Option<(SocketAddr, WinningPoWInfo)>,
        pub mining_pipeline_status: MiningPipelineStatus,
        pub current_phase_timeout_peer_ids: BTreeSet<u64>,
    }
}

pub mod storage {
    use super::*;

    /// Key storing current proposer run
    pub const RAFT_KEY_RUN: &str = "RaftKeyRun";
    pub const LAST_CONTIGUOUS_BLOCK_KEY: &str = "LastContiguousBlockKey";

    /// Database columns
    pub const DB_COL_INTERNAL: &str = "internal";
    pub const DB_COL_BC_ALL: &str = "block_chain_all";
    pub const DB_COL_BC_NAMED: &str = "block_chain_named";
    pub const DB_COL_BC_META: &str = "block_chain_meta";
    pub const DB_COL_BC_JSON: &str = "block_chain_json";
    pub const DB_COL_BC_V0_4_0: &str = "block_chain_v0.4.0";
    pub const DB_COL_BC_V0_3_0: &str = "block_chain_v0.3.0";
    pub const DB_COL_BC_V0_2_0: &str = "block_chain_v0.2.0";

    /// Version columns
    pub const DB_COLS_BC: &[(&str, u32)] = &[
        (DB_COL_BC_V0_4_0, 2),
        (DB_COL_BC_V0_3_0, 1),
        (DB_COL_BC_V0_2_0, 0),
    ];
    pub const DB_POINTER_SEPARATOR: u8 = b':';

    // New but compatible with 0.2.0
    pub const DB_SPEC: SimpleDbSpec = SimpleDbSpec {
        db_path: constants::DB_PATH,
        suffix: ".storage",
        columns: &[
            DB_COL_INTERNAL,
            DB_COL_BC_ALL,
            DB_COL_BC_NAMED,
            DB_COL_BC_META,
            DB_COL_BC_JSON,
            DB_COL_BC_V0_4_0,
            DB_COL_BC_V0_3_0,
            DB_COL_BC_V0_2_0,
        ],
    };
}

pub mod storage_raft {
    use super::interfaces::BlockStoredInfo;
    use super::*;

    // New but compatible with 0.2.0
    pub const DB_SPEC: SimpleDbSpec = SimpleDbSpec {
        db_path: constants::DB_PATH,
        suffix: ".storage_raft",
        columns: &[],
    };

    /// Stub CompleteBlockBuilder that should not be present in upgrade
    #[derive(Clone, Debug, Serialize, Deserialize)]
    pub struct CompleteBlockBuilder {}

    /// All fields that are consensused between the RAFT group.
    /// These fields need to be written and read from a committed log event.
    #[derive(Clone, Debug, Default, Serialize, Deserialize)]
    pub struct StorageConsensused {
        pub sufficient_majority: usize,
        pub current_block_num: u64,
        pub current_block_completed_parts: BTreeMap<Vec<u8>, CompleteBlockBuilder>,
        pub last_committed_raft_idx_and_term: (u64, u64),
        pub last_block_stored: Option<BlockStoredInfo>,
    }
}

pub mod wallet {
    use super::naom::{
        Asset, Nonce, OutPoint, PublicKey, Salt, SecretKey, TokenAmount, Transaction,
    };
    use super::*;

    pub const KNOWN_ADDRESS_KEY: &str = "a";
    pub const FUND_KEY: &str = "f";
    pub const MASTER_KEY_STORE_KEY: &str = "MasterKeyStore";
    pub const TX_GENERATOR_KEY: &str = "TxGeneratorKey";
    pub const LAST_COINBASE_KEY: &str = "LastCoinbaseKey";
    pub const MINING_ADDRESS_KEY: &str = "MiningAddressKey";

    // New but compatible with 0.2.0
    pub const DB_SPEC: SimpleDbSpec = SimpleDbSpec {
        db_path: constants::WALLET_PATH,
        suffix: "",
        columns: &[],
    };

    pub type WalletSavedTransactions = BTreeMap<OutPoint, Asset>;

    pub type PendingMap = BTreeMap<String, (Transaction, Vec<(String, OutPoint, TokenAmount)>)>;
    pub type ReadyMap = BTreeMap<String, Vec<(OutPoint, TokenAmount)>>;
    pub type TransactionGenSer = (PendingMap, ReadyMap);

    pub type LastCoinbase = (String, Transaction);

    #[derive(Debug, Clone, Serialize, Deserialize)]
    pub struct MasterKeyStore {
        pub salt: Salt,
        pub nonce: Nonce,
        pub enc_master_key: Vec<u8>,
    }

    #[derive(Default, Debug, Clone, Serialize, Deserialize)]
    pub struct FundStore {
        pub running_total: AssetValues,
        pub transactions: WalletSavedTransactions,
        pub spent_transactions: WalletSavedTransactions,
    }

    #[derive(Default, Debug, Clone, Serialize, Deserialize)]
    pub struct AssetValues {
        pub tokens: TokenAmount,
        // Note: Receipts from create transactions will have `drs_tx_hash` = `t_hash`
        pub receipts: BTreeMap<String, u64>, /* `drs_tx_hash` - amount */
    }

    pub type KnownAddresses = Vec<String>;

    #[derive(Debug, Clone, Serialize, Deserialize)]
    pub struct AddressStore {
        pub public_key: PublicKey,
        pub secret_key: SecretKey,
        pub address_version: Option<u64>,
    }

    #[derive(Debug, Clone, Serialize, Deserialize)]
    pub struct TransactionStore {
        pub key_address: String,
    }
}

pub mod convert {
    mod old {
        pub use super::super::*;
    }
    use crate::unicorn::UnicornFixedParam;
    use crate::{compute_raft, interfaces, storage_raft, transaction_gen, wallet};
    use naom::crypto::sign_ed25519::{PublicKey, SecretKey, Signature};
    use naom::primitives::asset::{AssetValues, ReceiptAsset};
    use naom::primitives::{
        asset::{Asset, DataAsset, TokenAmount},
        block::{Block, BlockHeader},
        druid::{DdeValues, DruidExpectation},
        transaction::{OutPoint, Transaction, TxIn, TxOut},
    };
    use naom::script::{lang::Script, OpCodes, StackEntry};
    use std::collections::BTreeMap;

    pub fn convert_block(old: old::naom::Block) -> Block {
        Block {
            header: convert_block_header(old.header),
            transactions: old.transactions,
        }
    }

    pub fn convert_block_header(old: old::naom::BlockHeader) -> BlockHeader {
        BlockHeader {
            version: old.version,
            bits: old.bits,
            nonce_and_mining_tx_hash: old.nonce_and_mining_tx_hash,
            b_num: old.b_num,
            seed_value: old.seed_value,
            previous_hash: old.previous_hash,
            txs_merkle_root_and_hash: old.txs_merkle_root_and_hash,
        }
    }

    pub fn convert_transaction(old: old::naom::Transaction) -> Transaction {
        Transaction {
            inputs: old.inputs.into_iter().map(convert_txin).collect(),
            outputs: old.outputs.into_iter().map(convert_txout).collect(),
            version: old.version,
            druid_info: old.druid_info.map(convert_dde_values),
        }
    }

    pub fn convert_dde_values(old: old::naom::DdeValues) -> DdeValues {
        DdeValues {
            druid: old.druid,
            participants: old.participants,
            expectations: old
                .expectations
                .into_iter()
                .map(convert_druid_expectation)
                .collect(),
        }
    }

    pub fn convert_druid_expectation(old: old::naom::DruidExpectation) -> DruidExpectation {
        DruidExpectation {
            from: old.from,
            to: old.to,
            asset: convert_asset(old.asset),
        }
    }

    pub fn convert_txin(old: old::naom::TxIn) -> TxIn {
        TxIn {
            previous_out: old.previous_out.map(convert_outpoint),
            script_signature: convert_script(old.script_signature),
        }
    }

    pub fn convert_outpoint(old: old::naom::OutPoint) -> OutPoint {
        OutPoint {
            t_hash: old.t_hash,
            n: old.n,
        }
    }

    pub fn convert_script(old: old::naom::Script) -> Script {
        Script {
            stack: old.stack.into_iter().map(convert_stack_entry).collect(),
        }
    }

    pub fn convert_stack_entry(old: old::naom::StackEntry) -> StackEntry {
        match old {
            old::naom::StackEntry::Op(v) => StackEntry::Op(convert_op_code(v)),
            old::naom::StackEntry::Signature(v) => StackEntry::Signature(convert_signature(v)),
            old::naom::StackEntry::PubKey(v) => StackEntry::PubKey(convert_public_key(v)),
            old::naom::StackEntry::PubKeyHash(v) => StackEntry::PubKeyHash(v),
            old::naom::StackEntry::Num(v) => StackEntry::Num(v),
            old::naom::StackEntry::Bytes(v) => StackEntry::Bytes(v),
        }
    }

    pub fn convert_op_code(old: old::naom::OpCodes) -> OpCodes {
        match old {
            old::naom::OpCodes::OP_DUP => OpCodes::OP_DUP,
            old::naom::OpCodes::OP_HASH256 => OpCodes::OP_HASH256,
            old::naom::OpCodes::OP_EQUALVERIFY => OpCodes::OP_EQUALVERIFY,
            old::naom::OpCodes::OP_CHECKSIG => OpCodes::OP_CHECKSIG,
            old::naom::OpCodes::OP_CREATE => OpCodes::OP_CREATE,
            old::naom::OpCodes::OP_HASH256_V0 => OpCodes::OP_HASH256_V0,
            old::naom::OpCodes::OP_HASH256_TEMP => OpCodes::OP_HASH256_TEMP,
        }
    }

    pub fn convert_txout(old: old::naom::TxOut) -> TxOut {
        TxOut {
            value: convert_asset(old.value),
            locktime: old.locktime,
            drs_block_hash: old.drs_block_hash,
            script_public_key: old.script_public_key,
        }
    }

    pub fn convert_asset(old: old::naom::Asset) -> Asset {
        match old {
            old::naom::Asset::Token(v) => Asset::Token(convert_token_amount(v)),
            old::naom::Asset::Data(v) => Asset::Data(convert_data_asset(v)),
            old::naom::Asset::Receipt(v) => Asset::Receipt(convert_receipt_asset(v)), // Old `Receipt` assets cannot get carried over with the introduction of DRS
        }
    }

    pub fn convert_receipt_asset(old: old::naom::ReceiptAsset) -> ReceiptAsset {
        ReceiptAsset {
<<<<<<< HEAD
            amount: old,
            drs_tx_hash: Some(RECEIPT_DEFAULT_DRS_TX_HASH.to_owned()),
            metadata: None,
=======
            amount: old.amount,
            drs_tx_hash: old.drs_tx_hash,
>>>>>>> dea8bc0e
        }
    }

    /// Keep all existing DRS transaction hash values as is
    pub fn convert_receipt_amount(old: BTreeMap<String, u64>) -> BTreeMap<String, u64> {
        old
    }

    pub fn convert_data_asset(old: old::naom::DataAsset) -> DataAsset {
        DataAsset {
            data: old.data,
            amount: old.amount,
        }
    }

    pub fn convert_token_amount(old: old::naom::TokenAmount) -> TokenAmount {
        TokenAmount(old.0)
    }

    pub fn convert_token_to_asset(old: old::naom::TokenAmount) -> Asset {
        Asset::Token(convert_token_amount(old))
    }

    // TODO: This should get used in upgrade when the key-pair structure changes
    pub fn convert_address_store(old: old::wallet::AddressStore) -> wallet::AddressStore {
        wallet::AddressStore {
            public_key: convert_public_key(old.public_key),
            secret_key: convert_secret_key(old.secret_key),
            address_version: old.address_version,
        }
    }

    pub fn convert_public_key(old: old::naom::PublicKey) -> PublicKey {
        PublicKey::from_slice(&old).unwrap()
    }

    pub fn convert_secret_key(old: old::naom::SecretKey) -> SecretKey {
        SecretKey::from_slice(&old).unwrap()
    }

    pub fn convert_signature(old: old::naom::Signature) -> Signature {
        Signature::from_slice(&old).unwrap()
    }

    pub fn convert_fund_store(old: old::wallet::FundStore) -> wallet::FundStore {
        let transactions = convert_saved_wallet_transactions(old.transactions);
        let transaction_pages = convert_saved_wallet_transactions_to_pages(&transactions);

        wallet::FundStore::new(
            convert_asset_values(old.running_total),
            transactions,
            transaction_pages,
            convert_saved_wallet_transactions(old.spent_transactions),
        )
    }

    pub fn convert_asset_values(old: old::wallet::AssetValues) -> AssetValues {
        AssetValues {
            tokens: convert_token_amount(old.tokens),
            receipts: convert_receipt_amount(old.receipts),
        }
    }

    pub fn convert_saved_wallet_transactions(
        old: old::wallet::WalletSavedTransactions,
    ) -> BTreeMap<OutPoint, Asset> {
        old.into_iter()
            .map(|(k, v)| (convert_outpoint(k), convert_asset(v)))
            .collect()
    }

    //Creares pages from the frozen transactions
    pub fn convert_saved_wallet_transactions_to_pages(
        old: &BTreeMap<OutPoint, Asset>,
    ) -> Vec<BTreeMap<OutPoint, Asset>> {
        let mut transaction_pages: Vec<BTreeMap<OutPoint, Asset>> = vec![BTreeMap::new()];

        for key in old.keys() {
            if transaction_pages.last().unwrap().len() <= wallet::fund_store::ENTRIES_PER_PAGE {
                transaction_pages
                    .last_mut()
                    .unwrap()
                    .insert(key.clone(), old.get(key).unwrap().clone());
            }
        }
        transaction_pages
    }

    pub fn convert_compute_consensused_to_import(
        old: old::compute_raft::ComputeConsensused,
        special_handling: Option<compute_raft::SpecialHandling>,
    ) -> compute_raft::ComputeConsensusedImport {
        compute_raft::ComputeConsensusedImport {
            unanimous_majority: old.unanimous_majority,
            sufficient_majority: old.sufficient_majority,
            partition_full_size: old.partition_full_size,
            unicorn_fixed_param: convert_unicorn_fixed_param(old.unicorn_fixed_param),
            tx_current_block_num: old.tx_current_block_num,
            current_block: old.current_block.map(convert_block),
            utxo_set: convert_utxoset(old.utxo_set),
            last_committed_raft_idx_and_term: old.last_committed_raft_idx_and_term,
            current_circulation: convert_token_amount(old.current_circulation),
            special_handling,
        }
    }

    pub fn convert_unicorn_fixed_param(old: old::unicorn::UnicornFixedParam) -> UnicornFixedParam {
        UnicornFixedParam {
            modulus: old.modulus,
            iterations: old.iterations,
            security: old.security,
        }
    }

    pub fn convert_utxoset(old: old::naom::UtxoSet) -> interfaces::UtxoSet {
        old.into_iter()
            .map(|(op, out)| (convert_outpoint(op), convert_txout(out)))
            .collect()
    }

    pub fn convert_storage_consensused_to_import(
        old: old::storage_raft::StorageConsensused,
    ) -> storage_raft::StorageConsensusedImport {
        storage_raft::StorageConsensusedImport {
            sufficient_majority: old.sufficient_majority,
            current_block_num: old.current_block_num,
            last_committed_raft_idx_and_term: old.last_committed_raft_idx_and_term,
            last_block_stored: old.last_block_stored.map(convert_block_stored_info),
        }
    }

    pub fn convert_block_stored_info(
        old: old::interfaces::BlockStoredInfo,
    ) -> interfaces::BlockStoredInfo {
        interfaces::BlockStoredInfo {
            block_hash: old.block_hash,
            block_num: old.block_num,
            nonce: old.nonce,
            mining_transactions: convert_transactions(old.mining_transactions),
            shutdown: false,
        }
    }

    pub fn convert_transactions(
        old: BTreeMap<String, old::naom::Transaction>,
    ) -> BTreeMap<String, Transaction> {
        old.into_iter()
            .map(|(k, v)| (k, convert_transaction(v)))
            .collect()
    }

    pub fn convert_last_coinbase(old: (String, old::naom::Transaction)) -> (String, Transaction) {
        (old.0, convert_transaction(old.1))
    }

    pub fn convert_transaction_gen(
        (old_pending, old_ready): old::wallet::TransactionGenSer,
    ) -> transaction_gen::TransactionGenSer {
        let (mut pending, mut ready) = transaction_gen::TransactionGenSer::default();
        for (k, v) in old_ready {
            ready.insert(
                k,
                v.into_iter()
                    .map(|(o, a)| (convert_outpoint(o), convert_token_amount(a)))
                    .collect(),
            );
        }
        for (tx_hash, tx) in old_pending {
            // Best effort regenerate the ready input
            let src =
                tx.1.into_iter()
                    .map(|(v, o, a)| (v, convert_outpoint(o), convert_token_amount(a)))
                    .collect();
            pending.insert(tx_hash, (convert_transaction(tx.0), src));
        }

        (pending, ready)
    }
}
pub use convert::*;<|MERGE_RESOLUTION|>--- conflicted
+++ resolved
@@ -606,14 +606,9 @@
 
     pub fn convert_receipt_asset(old: old::naom::ReceiptAsset) -> ReceiptAsset {
         ReceiptAsset {
-<<<<<<< HEAD
-            amount: old,
-            drs_tx_hash: Some(RECEIPT_DEFAULT_DRS_TX_HASH.to_owned()),
-            metadata: None,
-=======
             amount: old.amount,
             drs_tx_hash: old.drs_tx_hash,
->>>>>>> dea8bc0e
+            metadata: None,
         }
     }
 
